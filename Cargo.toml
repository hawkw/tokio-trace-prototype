[workspace]

members = [
    "tokio-trace",
    "tokio-trace-futures",
    "tokio-trace-tower",
    "tokio-trace-tower-http",
    "tokio-trace-log",
    "tokio-trace-env-logger",
    "tokio-trace-slog",
<<<<<<< HEAD
    "tokio-trace-macros/tokio-trace-macros",
    "tokio-trace-macros/example"
=======
    "tokio-trace-subscriber"
>>>>>>> e7f50a52
]<|MERGE_RESOLUTION|>--- conflicted
+++ resolved
@@ -8,10 +8,7 @@
     "tokio-trace-log",
     "tokio-trace-env-logger",
     "tokio-trace-slog",
-<<<<<<< HEAD
     "tokio-trace-macros/tokio-trace-macros",
-    "tokio-trace-macros/example"
-=======
+    "tokio-trace-macros/example",
     "tokio-trace-subscriber"
->>>>>>> e7f50a52
 ]