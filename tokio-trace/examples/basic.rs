--- conflicted
+++ resolved
@@ -13,11 +13,7 @@
 
     tokio_trace::Dispatch::new(subscriber).as_default(|| {
         let foo = 3;
-<<<<<<< HEAD
-        trace!({ foo = foo, bar = "bar" }, "hello! I'm gonna shave a yak.");
-=======
         info!({ foo = foo, bar = "bar" }, "hello world");
->>>>>>> 058d4a87
 
         span!("my_great_span", foo = 4, baz = 5).enter(|| {
             Span::current().close();
