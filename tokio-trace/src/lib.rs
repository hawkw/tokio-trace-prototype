extern crate tokio_trace_core;

#[doc(hidden)]
#[macro_export]
macro_rules! meta {
    (span: $name:expr, $( $field_name:ident ),*) => ({
        $crate::Meta {
            name: Some($name),
            target: module_path!(),
            level: $crate::Level::Trace,
            module_path: Some(module_path!()),
            file: Some(file!()),
            line: Some(line!()),
            field_names: &[ $(stringify!($field_name)),* ],
            kind: $crate::Kind::Span,
        }
    });
    (event: $lvl:expr, $( $field_name:ident ),*) =>
        (meta!(event: $lvl, target: module_path!(), $( $field_name ),* ));
    (event: $lvl:expr, target: $target:expr, $( $field_name:ident ),*) => ({
        $crate::Meta {
            name: None,
            target: $target,
            level: $lvl,
            module_path: Some(module_path!()),
            file: Some(file!()),
            line: Some(line!()),
            field_names: &[ $(stringify!($field_name)),* ],
            kind: $crate::Kind::Event,
        }
    });
}

/// Constructs a new span.
///
/// # Examples
///
/// Creating a new span with no fields:
/// ```
/// # #[macro_use]
/// # extern crate tokio_trace;
/// # fn main() {
/// let span = span!("my span");
/// span.enter(|| {
///     // do work inside the span...
/// });
/// # }
/// ```
///
/// Creating a span with fields:
/// ```
/// # #[macro_use]
/// # extern crate tokio_trace;
/// # fn main() {
/// span!("my span", foo = &2, bar = &"a string").enter(|| {
///     // do work inside the span...
/// });
/// # }
/// ```
#[macro_export]
macro_rules! span {
    ($name:expr) => { span!($name,) };
    ($name:expr, $($k:ident $( = $val:expr )* ) ,*) => {
        {
            use $crate::{callsite, Span, Dispatch, Meta};
            static META: Meta<'static> = meta! { span: $name, $( $k ),* };
            thread_local! {
                // TODO: if callsite caches become an API, can we better
                // encapsulate the thread-local-iness of them? Do we want to?
                static CALLSITE: callsite::Cache<'static> = callsite!(&META);
            }
            let dispatcher = Dispatch::current();
            // TODO: should span construction just become a method on callsites?
            let span = if CALLSITE.with(|c| c.is_enabled(&dispatcher)) {
                Span::new(dispatcher, &META)
            } else {
                Span::new_disabled()
            };
            $(
                span.add_value(stringify!($k), $( $val )* )
                    .expect(concat!("adding value for field ", stringify!($k), " failed"));
            )*
            span
        }
    }
}

#[macro_export]
macro_rules! event {
    (target: $target:expr, $lvl:expr, { $($k:ident = $val:expr),* }, $($arg:tt)+ ) => ({
        {
            use $crate::{callsite, Dispatch, Meta, SpanData, SpanId, Subscriber, Event, value::AsValue};
            static META: Meta<'static> = meta! { event:
                $lvl,
                target:
                $target, $( $k ),*
            };
            thread_local! {
                static CALLSITE: callsite::Cache<'static> = callsite!(&META);
            }
            let dispatcher = Dispatch::current();
            if CALLSITE.with(|c| c.is_enabled(&dispatcher)) {
                let field_values: &[ &dyn AsValue ] = &[ $( &$val ),* ];
                dispatcher.observe_event(&Event {
                    parent: SpanId::current(),
                    follows_from: &[],
                    meta: &META,
                    field_values: &field_values[..],
                    message: format_args!( $($arg)+ ),
                });
            }
        }
    });
    ($lvl:expr, { $($k:ident = $val:expr),* }, $($arg:tt)+ ) => (
        event!(target: module_path!(), $lvl, { $($k = $val),* }, $($arg)+)
    )
}

<<<<<<< HEAD
#[macro_export]
macro_rules! trace {
    (target: $target:expr, { $($k:ident = $val:expr),* }, $($arg:tt)+ ) => (
        event!(target: $target, $crate::Level::Info, { $($k = $val),* }, $($arg)+)
    );
    ({ $($k:ident = $val:expr),* }, $($arg:tt)+ ) => (
        event!(target: module_path!(), $crate::Level::Trace, { $($k = $val),* }, $($arg)+)
    )
}

#[macro_export]
macro_rules! error {
    (target: $target:expr, { $($k:ident = $val:expr),* }, $($arg:tt)+ ) => (
        event!(target: $target, $crate::Level::Error, { $($k = $val),* }, $($arg)+)
    );
    ({ $($k:ident = $val:expr),* }, $($arg:tt)+ ) => (
        event!(target: module_path!(), $crate::Level::Error, { $($k = $val),* }, $($arg)+)
    )
}

/// Describes the level of verbosity of a `Span` or `Event`.
#[repr(usize)]
#[derive(Copy, Eq, Debug, Hash)]
pub enum Level {
    /// The "error" level.
    ///
    /// Designates very serious errors.
    Error = 1, // This way these line up with the discriminants for LevelFilter below
    /// The "warn" level.
    ///
    /// Designates hazardous situations.
    Warn,
    /// The "info" level.
    ///
    /// Designates useful information.
    Info,
    /// The "debug" level.
    ///
    /// Designates lower priority information.
    Debug,
    /// The "trace" level.
    ///
    /// Designates very low priority, often extremely verbose, information.
    Trace,
}

=======
>>>>>>> 257d2a7a
mod dispatcher;
pub mod span;
pub mod subscriber;

pub use self::{
    dispatcher::Dispatch,
    span::{Data as SpanData, Id as SpanId, Span},
    subscriber::Subscriber,
    tokio_trace_core::{
        callsite,
        value::{self, AsValue, IntoValue, Value},
        Event, Level, Meta,
    },
};

#[doc(hidden)]
pub use tokio_trace_core::Kind;<|MERGE_RESOLUTION|>--- conflicted
+++ resolved
@@ -116,7 +116,6 @@
     )
 }
 
-<<<<<<< HEAD
 #[macro_export]
 macro_rules! trace {
     (target: $target:expr, { $($k:ident = $val:expr),* }, $($arg:tt)+ ) => (
@@ -137,34 +136,6 @@
     )
 }
 
-/// Describes the level of verbosity of a `Span` or `Event`.
-#[repr(usize)]
-#[derive(Copy, Eq, Debug, Hash)]
-pub enum Level {
-    /// The "error" level.
-    ///
-    /// Designates very serious errors.
-    Error = 1, // This way these line up with the discriminants for LevelFilter below
-    /// The "warn" level.
-    ///
-    /// Designates hazardous situations.
-    Warn,
-    /// The "info" level.
-    ///
-    /// Designates useful information.
-    Info,
-    /// The "debug" level.
-    ///
-    /// Designates lower priority information.
-    Debug,
-    /// The "trace" level.
-    ///
-    /// Designates very low priority, often extremely verbose, information.
-    Trace,
-}
-
-=======
->>>>>>> 257d2a7a
 mod dispatcher;
 pub mod span;
 pub mod subscriber;
